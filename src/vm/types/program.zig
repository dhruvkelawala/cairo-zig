--- conflicted
+++ resolved
@@ -82,7 +82,6 @@
     ///
     /// # Params:
     ///   - `allocator`: The allocator used to initialize the collection.
-<<<<<<< HEAD
     pub fn init(allocator: Allocator, hints: std.AutoHashMap(usize, Hints), program_length: usize, extensive_hints: bool) !Self {
         var max_hint_pc = 0;
         var total_hints_len = 0;
@@ -140,8 +139,6 @@
     ///
     /// # Params:
     ///   - `allocator`: The allocator used to initialize the collection.
-=======
->>>>>>> 07c86f93
     pub fn initDefault(allocator: Allocator) Self {
         return .{
             .hints = std.ArrayList(HintParams).init(allocator),
@@ -226,12 +223,6 @@
         return .{
             .data = std.ArrayList(MaybeRelocatable).init(allocator),
             .hints_collection = HintsCollection.initDefault(allocator),
-<<<<<<< HEAD
-            .main = null,
-            .start = null,
-            .end = null,
-=======
->>>>>>> 07c86f93
             .error_message_attributes = std.ArrayList(Attribute).init(allocator),
             .instruction_locations = std.AutoHashMap(
                 usize,
