--- conflicted
+++ resolved
@@ -151,7 +151,6 @@
         };
     }
 
-<<<<<<< HEAD
     /// Retrieves the number of instances per component for the built-in runner.
     ///
     /// This function returns the number of instances per component for the specific type of
@@ -167,7 +166,7 @@
             inline else => |*builtin| builtin.instances_per_component,
         };
     }
-=======
+
     /// Gets the name of the built-in runner.
     ///
     /// This function returns the name associated with the specific type of built-in runner.
@@ -208,5 +207,4 @@
             else => {},
         }
     }
->>>>>>> b33b29da
 };