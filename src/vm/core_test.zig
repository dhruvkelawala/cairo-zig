// Core imports.
const std = @import("std");
const Allocator = std.mem.Allocator;
const ArrayList = std.ArrayList;
const starknet_felt = @import("../math/fields/starknet.zig");

// Local imports.
const segments = @import("memory/segments.zig");
const memory = @import("memory/memory.zig");
const MemoryCell = memory.MemoryCell;
const relocatable = @import("memory/relocatable.zig");
const MaybeRelocatable = relocatable.MaybeRelocatable;
const Relocatable = relocatable.Relocatable;
const instructions = @import("instructions.zig");
const RunContext = @import("run_context.zig").RunContext;
const CairoVMError = @import("error.zig").CairoVMError;
const MemoryError = @import("error.zig").MemoryError;
const Config = @import("config.zig").Config;
const TraceContext = @import("trace_context.zig").TraceContext;
const build_options = @import("../build_options.zig");
const BuiltinRunner = @import("./builtins/builtin_runner/builtin_runner.zig").BuiltinRunner;
const BitwiseBuiltinRunner = @import("./builtins/builtin_runner/bitwise.zig").BitwiseBuiltinRunner;
const BitwiseInstanceDef = @import("./types/bitwise_instance_def.zig").BitwiseInstanceDef;
const Felt252 = @import("../math/fields/starknet.zig").Felt252;
const HashBuiltinRunner = @import("./builtins/builtin_runner/hash.zig").HashBuiltinRunner;
const Instruction = @import("instructions.zig").Instruction;
const CairoVM = @import("core.zig").CairoVM;
const computeRes = @import("core.zig").computeRes;
const OperandsResult = @import("core.zig").OperandsResult;
const deduceOp1 = @import("core.zig").deduceOp1;

const expect = std.testing.expect;
const expectEqual = std.testing.expectEqual;
const expectError = std.testing.expectError;
const expectEqualSlices = std.testing.expectEqualSlices;

// Default Test Instruction to avoid having to initialize it in every test
const defaultTestInstruction = Instruction.default();

test "CairoVM: deduceMemoryCell no builtin" {
    var vm = try CairoVM.init(
        std.testing.allocator,
        .{},
    );
    defer vm.deinit();
    try expectEqual(
        @as(?MaybeRelocatable, null),
        try vm.deduceMemoryCell(std.testing.allocator, Relocatable.init(
            0,
            0,
        )),
    );
}

test "CairoVM: deduceMemoryCell builtin valid" {
    var vm = try CairoVM.init(
        std.testing.allocator,
        .{},
    );
    defer vm.deinit();
    var instance_def: BitwiseInstanceDef = .{ .ratio = null, .total_n_bits = 2 };
    try vm.builtin_runners.append(BuiltinRunner{ .Bitwise = BitwiseBuiltinRunner.init(
        &instance_def,
        true,
    ) });

    try memory.setUpMemory(
        vm.segments.memory,
        std.testing.allocator,
        .{
            .{ .{ 0, 5 }, .{10} },
            .{ .{ 0, 6 }, .{12} },
            .{ .{ 0, 7 }, .{0} },
        },
    );
    defer vm.segments.memory.deinitData(std.testing.allocator);
    try expectEqual(
        MaybeRelocatable.fromU256(8),
        (try vm.deduceMemoryCell(std.testing.allocator, Relocatable.init(
            0,
            7,
        ))).?,
    );
}

test "update pc regular no imm" {
    // Test setup
    const allocator = std.testing.allocator;
    var instruction = defaultTestInstruction;
    instruction.pc_update = .Regular;
    instruction.op_1_addr = .AP;
    const operands = OperandsResult.default();
    // Create a new VM instance.
    var vm = try CairoVM.init(allocator, .{});
    defer vm.deinit();

    // Test body
    try vm.updatePc(
        &instruction,
        operands,
    );

    // Test checks
    const pc = vm.run_context.pc.*;
    try expectEqual(
        @as(
            u64,
            1,
        ),
        pc.offset,
    );
}

test "update pc regular with imm" {
    // Test setup
    const allocator = std.testing.allocator;
    var instruction = defaultTestInstruction;
    instruction.pc_update = .Regular;
    instruction.op_1_addr = .Imm;
    const operands = OperandsResult.default();
    // Create a new VM instance.
    var vm = try CairoVM.init(allocator, .{});
    defer vm.deinit();

    // Test body
    try vm.updatePc(
        &instruction,
        operands,
    );

    // Test checks
    const pc = vm.run_context.pc.*;
    try expectEqual(
        @as(
            u64,
            2,
        ),
        pc.offset,
    );
}

test "update pc jump with operands res null" {
    // Test setup
    const allocator = std.testing.allocator;
    var instruction = defaultTestInstruction;
    instruction.pc_update = .Jump;
    var operands = OperandsResult.default();
    operands.res = null;
    // Create a new VM instance.
    var vm = try CairoVM.init(allocator, .{});
    defer vm.deinit();

    // Test body
    try expectError(error.ResUnconstrainedUsedWithPcUpdateJump, vm.updatePc(
        &instruction,
        operands,
    ));
}

test "update pc jump with operands res not relocatable" {
    // Test setup
    const allocator = std.testing.allocator;
    var instruction = defaultTestInstruction;
    instruction.pc_update = .Jump;
    var operands = OperandsResult.default();
    operands.res = MaybeRelocatable.fromU64(0);
    // Create a new VM instance.
    var vm = try CairoVM.init(allocator, .{});
    defer vm.deinit();

    // Test body
    try expectError(error.PcUpdateJumpResNotRelocatable, vm.updatePc(
        &instruction,
        operands,
    ));
}

test "update pc jump with operands res relocatable" {
    // Test setup
    const allocator = std.testing.allocator;
    var instruction = defaultTestInstruction;
    instruction.pc_update = .Jump;
    var operands = OperandsResult.default();
    operands.res = MaybeRelocatable.fromRelocatable(Relocatable.init(
        0,
        42,
    ));
    // Create a new VM instance.
    var vm = try CairoVM.init(allocator, .{});
    defer vm.deinit();

    // Test body
    try vm.updatePc(
        &instruction,
        operands,
    );

    // Test checks
    const pc = vm.run_context.pc.*;
    try expectEqual(
        @as(
            u64,
            42,
        ),
        pc.offset,
    );
}

test "update pc jump rel with operands res null" {
    // Test setup
    const allocator = std.testing.allocator;
    var instruction = defaultTestInstruction;
    instruction.pc_update = .JumpRel;
    var operands = OperandsResult.default();
    operands.res = null;
    // Create a new VM instance.
    var vm = try CairoVM.init(allocator, .{});
    defer vm.deinit();

    // Test body
    try expectError(error.ResUnconstrainedUsedWithPcUpdateJumpRel, vm.updatePc(
        &instruction,
        operands,
    ));
}

test "update pc jump rel with operands res not felt" {
    // Test setup
    const allocator = std.testing.allocator;
    var instruction = defaultTestInstruction;
    instruction.pc_update = .JumpRel;
    var operands = OperandsResult.default();
    operands.res = MaybeRelocatable.fromRelocatable(Relocatable.init(
        0,
        42,
    ));
    // Create a new VM instance.
    var vm = try CairoVM.init(allocator, .{});
    defer vm.deinit();

    // Test body
    try expectError(error.PcUpdateJumpRelResNotFelt, vm.updatePc(
        &instruction,
        operands,
    ));
}

test "update pc jump rel with operands res felt" {
    // Test setup
    const allocator = std.testing.allocator;
    var instruction = defaultTestInstruction;
    instruction.pc_update = .JumpRel;
    var operands = OperandsResult.default();
    operands.res = MaybeRelocatable.fromU64(42);
    // Create a new VM instance.
    var vm = try CairoVM.init(allocator, .{});
    defer vm.deinit();

    // Test body
    try vm.updatePc(
        &instruction,
        operands,
    );

    // Test checks
    const pc = vm.run_context.pc.*;
    try expectEqual(
        @as(
            u64,
            42,
        ),
        pc.offset,
    );
}

test "update pc update jnz with operands dst zero" {
    // Test setup
    const allocator = std.testing.allocator;
    var instruction = defaultTestInstruction;
    instruction.pc_update = .Jnz;
    var operands = OperandsResult.default();
    operands.dst = MaybeRelocatable.fromU64(0);
    // Create a new VM instance.
    var vm = try CairoVM.init(allocator, .{});
    defer vm.deinit();

    // Test body
    try vm.updatePc(
        &instruction,
        operands,
    );

    // Test checks
    const pc = vm.run_context.pc.*;
    try expectEqual(
        @as(
            u64,
            2,
        ),
        pc.offset,
    );
}

test "update pc update jnz with operands dst not zero op1 not felt" {
    // Test setup
    const allocator = std.testing.allocator;
    var instruction = defaultTestInstruction;
    instruction.pc_update = .Jnz;
    var operands = OperandsResult.default();
    operands.dst = MaybeRelocatable.fromU64(1);
    operands.op_1 = MaybeRelocatable.fromRelocatable(Relocatable.init(
        0,
        42,
    ));
    // Create a new VM instance.
    var vm = try CairoVM.init(allocator, .{});
    defer vm.deinit();

    // Test body
    try expectError(
        error.TypeMismatchNotFelt,
        vm.updatePc(
            &instruction,
            operands,
        ),
    );
}

test "update pc update jnz with operands dst not zero op1 felt" {
    // Test setup
    const allocator = std.testing.allocator;
    var instruction = defaultTestInstruction;
    instruction.pc_update = .Jnz;
    var operands = OperandsResult.default();
    operands.dst = MaybeRelocatable.fromU64(1);
    operands.op_1 = MaybeRelocatable.fromU64(42);
    // Create a new VM instance.
    var vm = try CairoVM.init(allocator, .{});
    defer vm.deinit();

    // Test body
    try vm.updatePc(
        &instruction,
        operands,
    );

    // Test checks
    const pc = vm.run_context.pc.*;
    try expectEqual(
        @as(
            u64,
            42,
        ),
        pc.offset,
    );
}

test "update ap add with operands res unconstrained" {
    // Test setup
    const allocator = std.testing.allocator;
    var instruction = defaultTestInstruction;
    instruction.ap_update = .Add;
    var operands = OperandsResult.default();
    operands.res = null; // Simulate unconstrained res
    // Create a new VM instance.
    var vm = try CairoVM.init(allocator, .{});
    defer vm.deinit();

    // Test body
    try expectError(error.ApUpdateAddResUnconstrained, vm.updateAp(
        &instruction,
        operands,
    ));
}

test "update ap add1" {
    // Test setup
    const allocator = std.testing.allocator;
    var instruction = defaultTestInstruction;
    instruction.ap_update = .Add1;
    const operands = OperandsResult.default();
    // Create a new VM instance.
    var vm = try CairoVM.init(allocator, .{});
    defer vm.deinit();

    // Test body
    try vm.updateAp(
        &instruction,
        operands,
    );

    // Test checks
    // Verify the AP offset was incremented by 1.
    const ap = vm.run_context.ap.*;
    try expectEqual(
        @as(
            u64,
            1,
        ),
        ap.offset,
    );
}

test "update ap add2" {
    // Test setup
    const allocator = std.testing.allocator;
    var instruction = defaultTestInstruction;
    instruction.ap_update = .Add2;
    const operands = OperandsResult.default();
    // Create a new VM instance.
    var vm = try CairoVM.init(allocator, .{});
    defer vm.deinit();

    // Test body
    try vm.updateAp(
        &instruction,
        operands,
    );

    // Test checks
    // Verify the AP offset was incremented by 2.
    const ap = vm.run_context.ap.*;
    try expectEqual(
        @as(
            u64,
            2,
        ),
        ap.offset,
    );
}

test "update fp appplus2" {
    // Test setup
    const allocator = std.testing.allocator;
    var instruction = defaultTestInstruction;
    instruction.fp_update = .APPlus2;
    const operands = OperandsResult.default();
    // Create a new VM instance.
    var vm = try CairoVM.init(allocator, .{});
    defer vm.deinit();

    // Test body
    try vm.updateFp(
        &instruction,
        operands,
    );

    // Test checks
    // Verify the FP offset was incremented by 2.
    const fp = vm.run_context.fp.*;
    try expectEqual(
        @as(
            u64,
            2,
        ),
        fp.offset,
    );
}

test "update fp dst relocatable" {
    // Test setup
    const allocator = std.testing.allocator;
    var instruction = defaultTestInstruction;
    instruction.fp_update = .Dst;
    var operands = OperandsResult.default();
    operands.dst = MaybeRelocatable.fromRelocatable(Relocatable.init(
        0,
        42,
    ));
    // Create a new VM instance.
    var vm = try CairoVM.init(allocator, .{});
    defer vm.deinit();

    // Test body
    try vm.updateFp(
        &instruction,
        operands,
    );

    // Test checks
    // Verify the FP offset was incremented by 2.
    const fp = vm.run_context.fp.*;
    try expectEqual(
        @as(
            u64,
            42,
        ),
        fp.offset,
    );
}

test "update fp dst felt" {
    // Test setup
    const allocator = std.testing.allocator;
    var instruction = defaultTestInstruction;
    instruction.fp_update = .Dst;
    var operands = OperandsResult.default();
    operands.dst = MaybeRelocatable.fromU64(42);
    // Create a new VM instance.
    var vm = try CairoVM.init(allocator, .{});
    defer vm.deinit();

    // Test body
    try vm.updateFp(
        &instruction,
        operands,
    );

    // Test checks
    // Verify the FP offset was incremented by 2.
    const fp = vm.run_context.fp.*;
    try expectEqual(
        @as(
            u64,
            42,
        ),
        fp.offset,
    );
}

test "trace is enabled" {
    // Test setup
    const allocator = std.testing.allocator;

    // Create a new VM instance.
    const config = Config{ .proof_mode = false, .enable_trace = true };

    var vm = try CairoVM.init(
        allocator,
        config,
    );
    defer vm.deinit();

    // Test body
    // Do nothing

    // Test checks
    // Check that trace was initialized
    if (!vm.trace_context.isEnabled()) {
        return error.TraceShouldHaveBeenEnabled;
    }
}

test "trace is disabled" {
    // Test setup
    const allocator = std.testing.allocator;

    // Create a new VM instance.
    var vm = try CairoVM.init(allocator, .{});
    defer vm.deinit();

    // Test body
    // Do nothing

    // Test checks
    // Check that trace was initialized
    if (vm.trace_context.isEnabled()) {
        return error.TraceShouldHaveBeenDisabled;
    }
}

// This instruction is used in the functions that test the `deduceOp1` function. Only the
// `opcode` and `res_logic` fields are usually changed.
const deduceOpTestInstr = Instruction{
    .off_0 = 1,
    .off_1 = 2,
    .off_2 = 3,
    .dst_reg = .FP,
    .op_0_reg = .AP,
    .op_1_addr = .AP,
    .res_logic = .Add,
    .pc_update = .Jump,
    .ap_update = .Regular,
    .fp_update = .Regular,
    .opcode = .Call,
};

const testInstruction = Instruction{
    .off_0 = 0,
    .off_1 = 1,
    .off_2 = 2,
    .dst_reg = .AP,
    .op_0_reg = .AP,
    .op_1_addr = .AP,
    .res_logic = .Add,
    .pc_update = .Regular,
    .ap_update = .Regular,
    .fp_update = .Regular,
    .opcode = .NOp,
};

test "deduceOp0 when opcode == .Call" {
    // Setup test context
    var vm = try CairoVM.init(std.testing.allocator, .{});
    defer vm.deinit();

    // Test body
    var instr = deduceOpTestInstr;
    instr.opcode = .Call;

    const deduceOp0 = try vm.deduceOp0(&instr, &null, &null);

    // Test checks
    const expected_op_0: ?MaybeRelocatable = MaybeRelocatable.fromRelocatable(Relocatable.init(0, 1)); // temp var needed for type inference
    const expected_res: ?MaybeRelocatable = null;
    try expectEqual(expected_op_0, deduceOp0.op_0);
    try expectEqual(expected_res, deduceOp0.res);
}

test "deduceOp0 when opcode == .AssertEq, res_logic == .Add, input is felt" {
    // Setup test context
    var vm = try CairoVM.init(std.testing.allocator, .{});
    defer vm.deinit();

    // Test body
    var instr = deduceOpTestInstr;
    instr.opcode = .AssertEq;
    instr.res_logic = .Add;

    const dst: ?MaybeRelocatable = MaybeRelocatable.fromU64(3);
    const op1: ?MaybeRelocatable = MaybeRelocatable.fromU64(2);

    const deduceOp0 = try vm.deduceOp0(&instr, &dst, &op1);

    // Test checks
    try expect(deduceOp0.op_0.?.eq(MaybeRelocatable.fromU64(1)));
    try expect(deduceOp0.res.?.eq(MaybeRelocatable.fromU64(3)));
}

test "deduceOp0 when opcode == .AssertEq, res_logic == .Add, with no input" {
    // Setup test context
    var vm = try CairoVM.init(std.testing.allocator, .{});
    defer vm.deinit();

    // Test body
    var instr = deduceOpTestInstr;
    instr.opcode = .AssertEq;
    instr.res_logic = .Add;

    const deduceOp0 = try vm.deduceOp0(&instr, &null, &null);

    // Test checks
    const expected_op_0: ?MaybeRelocatable = null; // temp var needed for type inference
    const expected_res: ?MaybeRelocatable = null;
    try expectEqual(expected_op_0, deduceOp0.op_0);
    try expectEqual(expected_res, deduceOp0.res);
}

test "deduceOp0 when opcode == .AssertEq, res_logic == .Mul, input is felt 1" {
    // Setup test context
    var vm = try CairoVM.init(std.testing.allocator, .{});
    defer vm.deinit();

    // Test body
    var instr = deduceOpTestInstr;
    instr.opcode = .AssertEq;
    instr.res_logic = .Mul;

    const dst: ?MaybeRelocatable = MaybeRelocatable.fromU64(4);
    const op1: ?MaybeRelocatable = MaybeRelocatable.fromU64(2);

    const deduceOp0 = try vm.deduceOp0(&instr, &dst, &op1);

    // Test checks
    const expected_op_0: ?MaybeRelocatable = MaybeRelocatable.fromU64(2); // temp var needed for type inference
    const expected_res: ?MaybeRelocatable = MaybeRelocatable.fromU64(4);
    try expectEqual(expected_op_0, deduceOp0.op_0);
    try expectEqual(expected_res, deduceOp0.res);
}

test "deduceOp0 when opcode == .AssertEq, res_logic == .Op1, input is felt" {
    // Setup test context
    var vm = try CairoVM.init(std.testing.allocator, .{});
    defer vm.deinit();

    // Test body
    var instr = deduceOpTestInstr;
    instr.opcode = .AssertEq;
    instr.res_logic = .Op1;

    const dst: ?MaybeRelocatable = MaybeRelocatable.fromU64(4);
    const op1: ?MaybeRelocatable = MaybeRelocatable.fromU64(0);

    const deduceOp0 = try vm.deduceOp0(&instr, &dst, &op1);

    // Test checks
    const expected_op_0: ?MaybeRelocatable = null; // temp var needed for type inference
    const expected_res: ?MaybeRelocatable = null;
    try expectEqual(expected_op_0, deduceOp0.op_0);
    try expectEqual(expected_res, deduceOp0.res);
}

test "deduceOp0 when opcode == .AssertEq, res_logic == .Mul, input is felt 2" {
    // Setup test context
    var vm = try CairoVM.init(std.testing.allocator, .{});
    defer vm.deinit();

    // Test body
    var instr = deduceOpTestInstr;
    instr.opcode = .AssertEq;
    instr.res_logic = .Mul;

    const dst: ?MaybeRelocatable = MaybeRelocatable.fromU64(4);
    const op1: ?MaybeRelocatable = MaybeRelocatable.fromU64(0);

    const deduceOp0 = try vm.deduceOp0(&instr, &dst, &op1);

    // Test checks
    const expected_op_0: ?MaybeRelocatable = null; // temp var needed for type inference
    const expected_res: ?MaybeRelocatable = null;
    try expectEqual(expected_op_0, deduceOp0.op_0);
    try expectEqual(expected_res, deduceOp0.res);
}

test "deduceOp0 when opcode == .Ret, res_logic == .Mul, input is felt" {
    // Setup test context
    var vm = try CairoVM.init(std.testing.allocator, .{});
    defer vm.deinit();

    // Test body
    var instr = deduceOpTestInstr;
    instr.opcode = .Ret;
    instr.res_logic = .Mul;

    const dst: ?MaybeRelocatable = MaybeRelocatable.fromU64(4);
    const op1: ?MaybeRelocatable = MaybeRelocatable.fromU64(0);

    const deduceOp0 = try vm.deduceOp0(&instr, &dst, &op1);

    // Test checks
    const expected_op_0: ?MaybeRelocatable = null; // temp var needed for type inference
    const expected_res: ?MaybeRelocatable = null;
    try expectEqual(expected_op_0, deduceOp0.op_0);
    try expectEqual(expected_res, deduceOp0.res);
}

test "deduceOp1 when opcode == .Call" {
    // Setup test context
    // Nothing.

    // Test body
    var instr = deduceOpTestInstr;
    instr.opcode = .Call;

    const op1Deduction = try deduceOp1(&instr, &null, &null);

    // Test checks
    const expected_op_1: ?MaybeRelocatable = null; // temp var needed for type inference
    const expected_res: ?MaybeRelocatable = null;
    try expectEqual(expected_op_1, op1Deduction.op_1);
    try expectEqual(expected_res, op1Deduction.res);
}

test "deduceOp1 when opcode == .AssertEq, res_logic == .Add, input is felt" {
    // Setup test context
    // Nothing.

    // Test body
    var instr = deduceOpTestInstr;
    instr.opcode = .AssertEq;
    instr.res_logic = .Add;

    const dst: ?MaybeRelocatable = MaybeRelocatable.fromU64(3);
    const op0: ?MaybeRelocatable = MaybeRelocatable.fromU64(2);

    const op1Deduction = try deduceOp1(&instr, &dst, &op0);

    // Test checks
    try expect(op1Deduction.op_1.?.eq(MaybeRelocatable.fromU64(1)));
    try expect(op1Deduction.res.?.eq(MaybeRelocatable.fromU64(3)));
}

test "deduceOp1 when opcode == .AssertEq, res_logic == .Mul, non-zero op0" {
    // Setup test context
    // Nothing.

    // Test body
    var instr = deduceOpTestInstr;
    instr.opcode = .AssertEq;
    instr.res_logic = .Mul;

    const dst: ?MaybeRelocatable = MaybeRelocatable.fromU64(4);
    const op0: ?MaybeRelocatable = MaybeRelocatable.fromU64(2);

    const op1Deduction = try deduceOp1(&instr, &dst, &op0);

    // Test checks
    try expect(op1Deduction.op_1.?.eq(MaybeRelocatable.fromU64(2)));
    try expect(op1Deduction.res.?.eq(MaybeRelocatable.fromU64(4)));
}

test "deduceOp1 when opcode == .AssertEq, res_logic == .Mul, zero op0" {
    // Setup test context
    // Nothing.

    // Test body
    var instr = deduceOpTestInstr;
    instr.opcode = .AssertEq;
    instr.res_logic = .Mul;

    const dst: ?MaybeRelocatable = MaybeRelocatable.fromU64(4);
    const op0: ?MaybeRelocatable = MaybeRelocatable.fromU64(0);

    const op1Deduction = try deduceOp1(&instr, &dst, &op0);

    // Test checks
    const expected_op_1: ?MaybeRelocatable = null; // temp var needed for type inference
    const expected_res: ?MaybeRelocatable = null;
    try expectEqual(expected_op_1, op1Deduction.op_1);
    try expectEqual(expected_res, op1Deduction.res);
}

test "deduceOp1 when opcode == .AssertEq, res_logic = .Mul, no input" {
    // Setup test context
    // Nothing.

    // Test body
    var instr = deduceOpTestInstr;
    instr.opcode = .AssertEq;
    instr.res_logic = .Mul;

    const op1Deduction = try deduceOp1(&instr, &null, &null);

    // Test checks
    const expected_op_1: ?MaybeRelocatable = null; // temp var needed for type inference
    const expected_res: ?MaybeRelocatable = null;
    try expectEqual(expected_op_1, op1Deduction.op_1);
    try expectEqual(expected_res, op1Deduction.res);
}

test "deduceOp1 when opcode == .AssertEq, res_logic == .Op1, no dst" {
    // Setup test context
    // Nothing.

    // Test body
    var instr = deduceOpTestInstr;
    instr.opcode = .AssertEq;
    instr.res_logic = .Op1;

    const op0: ?MaybeRelocatable = MaybeRelocatable.fromU64(0);

    const op1Deduction = try deduceOp1(&instr, &null, &op0);

    // Test checks
    const expected_op_1: ?MaybeRelocatable = null; // temp var needed for type inference
    const expected_res: ?MaybeRelocatable = null;
    try expectEqual(expected_op_1, op1Deduction.op_1);
    try expectEqual(expected_res, op1Deduction.res);
}

test "deduceOp1 when opcode == .AssertEq, res_logic == .Op1, no op0" {
    // Setup test context
    // Nothing/

    // Test body
    var instr = deduceOpTestInstr;
    instr.opcode = .AssertEq;
    instr.res_logic = .Op1;

    const dst: ?MaybeRelocatable = MaybeRelocatable.fromU64(7);

    const op1Deduction = try deduceOp1(&instr, &dst, &null);

    // Test checks
    try expect(op1Deduction.op_1.?.eq(MaybeRelocatable.fromU64(7)));
    try expect(op1Deduction.res.?.eq(MaybeRelocatable.fromU64(7)));
}

test "set get value in vm memory" {
    // Test setup
    const allocator = std.testing.allocator;

    // Create a new VM instance.
    var vm = try CairoVM.init(allocator, .{});
    defer vm.deinit();

    const address = Relocatable.init(1, 0);
    const value = MaybeRelocatable.fromFelt(starknet_felt.Felt252.fromInteger(42));

    try memory.setUpMemory(
        vm.segments.memory,
        std.testing.allocator,
        .{
            .{ .{ 1, 0 }, .{42} },
        },
    );
    defer vm.segments.memory.deinitData(std.testing.allocator);

    // Test checks
    // Verify the value is correctly set to 42.
    const actual_value = vm.segments.memory.get(address);
    const expected_value = value;
    try expectEqual(
        expected_value,
        actual_value.?,
    );
}

test "compute res op1 works" {
    // Test setup
    const allocator = std.testing.allocator;
    var instruction = testInstruction;

    instruction.res_logic = .Op1;

    // Create a new VM instance.
    var vm = try CairoVM.init(allocator, .{});
    defer vm.deinit();

    vm.run_context.ap.* = Relocatable.init(1, 0);
    // Test body

    const value_op0 = MaybeRelocatable.fromFelt(starknet_felt.Felt252.fromInteger(2));
    const value_op1 = MaybeRelocatable.fromFelt(starknet_felt.Felt252.fromInteger(3));

    const actual_res = try computeRes(&instruction, value_op0, value_op1);
    const expected_res = value_op1;

    // Test checks
    try expectEqual(
        expected_res,
        actual_res.?,
    );
}

test "compute res add felts works" {
    // Test setup
    const allocator = std.testing.allocator;
    var instruction = testInstruction;

    // Create a new VM instance.
    var vm = try CairoVM.init(allocator, .{});
    defer vm.deinit();

    vm.run_context.ap.* = Relocatable.init(1, 0);
    // Test body

    const value_op0 = MaybeRelocatable.fromFelt(starknet_felt.Felt252.fromInteger(2));
    const value_op1 = MaybeRelocatable.fromFelt(starknet_felt.Felt252.fromInteger(3));

    const actual_res = try computeRes(&instruction, value_op0, value_op1);
    const expected_res = MaybeRelocatable.fromFelt(starknet_felt.Felt252.fromInteger(5));

    // Test checks
    try expectEqual(
        expected_res,
        actual_res.?,
    );
}

test "compute res add felt to offset works" {
    // Test setup
    const allocator = std.testing.allocator;

    var instruction = testInstruction;

    // Create a new VM instance.
    var vm = try CairoVM.init(allocator, .{});
    defer vm.deinit();

    vm.run_context.ap.* = Relocatable.init(1, 0);
    // Test body

    const value_op0 = Relocatable.init(1, 1);
    const op0 = MaybeRelocatable.fromRelocatable(value_op0);

    const op1 = MaybeRelocatable.fromFelt(starknet_felt.Felt252.fromInteger(3));

    const actual_res = try computeRes(&instruction, op0, op1);
    const res = Relocatable.init(1, 4);
    const expected_res = MaybeRelocatable.fromRelocatable(res);

    // Test checks
    try expectEqual(
        expected_res,
        actual_res.?,
    );
}

test "compute res add fails two relocs" {
    // Test setup
    const allocator = std.testing.allocator;
    var instruction = testInstruction;
    // Create a new VM instance.
    var vm = try CairoVM.init(allocator, .{});
    defer vm.deinit();

    vm.run_context.ap.* = Relocatable.init(1, 0);
    // Test body

    const value_op0 = Relocatable.init(1, 0);
    const value_op1 = Relocatable.init(1, 1);

    const op0 = MaybeRelocatable.fromRelocatable(value_op0);
    const op1 = MaybeRelocatable.fromRelocatable(value_op1);

    // Test checks
    try expectError(error.AddRelocToRelocForbidden, computeRes(&instruction, op0, op1));
}

test "compute res mul works" {
    // Test setup
    const allocator = std.testing.allocator;

    var instruction = testInstruction;
    instruction.res_logic = .Mul;

    // Create a new VM instance.
    var vm = try CairoVM.init(allocator, .{});
    defer vm.deinit();

    vm.run_context.ap.* = Relocatable.init(1, 0);
    // Test body

    const value_op0 = MaybeRelocatable.fromFelt(starknet_felt.Felt252.fromInteger(2));
    const value_op1 = MaybeRelocatable.fromFelt(starknet_felt.Felt252.fromInteger(3));

    const actual_res = try computeRes(&instruction, value_op0, value_op1);
    const expected_res = MaybeRelocatable.fromFelt(starknet_felt.Felt252.fromInteger(6));

    // Test checks
    try expectEqual(
        expected_res,
        actual_res.?,
    );
}

test "compute res mul fails two relocs" {
    // Test setup
    const allocator = std.testing.allocator;
    var instruction = testInstruction;
    instruction.res_logic = .Mul;
    // Create a new VM instance.
    var vm = try CairoVM.init(allocator, .{});
    defer vm.deinit();

    vm.run_context.ap.* = Relocatable.init(1, 0);
    // Test body

    const value_op0 = Relocatable.init(1, 0);
    const value_op1 = Relocatable.init(1, 1);

    const op0 = MaybeRelocatable.fromRelocatable(value_op0);
    const op1 = MaybeRelocatable.fromRelocatable(value_op1);

    // Test checks
    try expectError(error.MulRelocForbidden, computeRes(&instruction, op0, op1));
}

test "compute res mul fails felt and reloc" {
    // Test setup
    const allocator = std.testing.allocator;
    var instruction = testInstruction;
    instruction.res_logic = .Mul;
    // Create a new VM instance.
    var vm = try CairoVM.init(allocator, .{});
    defer vm.deinit();
    // Test body

    const value_op0 = Relocatable.init(1, 0);
    const op0 = MaybeRelocatable.fromRelocatable(value_op0);
    const op1 = MaybeRelocatable.fromFelt(starknet_felt.Felt252.fromInteger(2));

    // Test checks
    try expectError(error.MulRelocForbidden, computeRes(&instruction, op0, op1));
}

test "compute res Unconstrained should return null" {
    // Test setup
    const allocator = std.testing.allocator;
    var instruction = testInstruction;
    instruction.res_logic = .Unconstrained;

    // Create a new VM instance.
    var vm = try CairoVM.init(allocator, .{});
    defer vm.deinit();

    vm.run_context.ap.* = Relocatable.init(1, 0);
    // Test body

    const value_op0 = MaybeRelocatable.fromFelt(starknet_felt.Felt252.fromInteger(2));
    const value_op1 = MaybeRelocatable.fromFelt(starknet_felt.Felt252.fromInteger(3));

    const actual_res = try computeRes(&instruction, value_op0, value_op1);
    const expected_res: ?MaybeRelocatable = null;

    // Test checks
    try expectEqual(
        expected_res,
        actual_res,
    );
}

test "compute operands add AP" {
    // Test setup
    const allocator = std.testing.allocator;
    var instruction = testInstruction;

    // Create a new VM instance.
    var vm = try CairoVM.init(allocator, .{});
    defer vm.deinit();

    vm.run_context.ap.* = Relocatable.init(1, 0);

    // Test body

    const dst_addr = Relocatable.init(1, 0);
    const dst_val = MaybeRelocatable{ .felt = Felt252.fromInteger(5) };

    const op0_addr = Relocatable.init(1, 1);
    const op0_val = MaybeRelocatable{ .felt = Felt252.fromInteger(2) };

    const op1_addr = Relocatable.init(1, 2);
    const op1_val = MaybeRelocatable{ .felt = Felt252.fromInteger(3) };

    try memory.setUpMemory(
        vm.segments.memory,
        std.testing.allocator,
        .{
            .{ .{ 1, 0 }, .{5} },
            .{ .{ 1, 1 }, .{2} },
            .{ .{ 1, 2 }, .{3} },
        },
    );
    defer vm.segments.memory.deinitData(std.testing.allocator);

    const expected_operands: OperandsResult = .{
        .dst_addr = dst_addr,
        .op_0_addr = op0_addr,
        .op_1_addr = op1_addr,
        .dst = dst_val,
        .op_0 = op0_val,
        .op_1 = op1_val,
        .res = dst_val,
        .deduced_operands = 0,
    };

    const actual_operands = try vm.computeOperands(
        std.testing.allocator,
        &instruction,
    );

    // Test checks
    try expectEqual(
        expected_operands,
        actual_operands,
    );
}

test "compute operands mul FP" {
    // Test setup
    const allocator = std.testing.allocator;
    var instruction = testInstruction;
    instruction.op_1_addr = .FP;
    instruction.op_0_reg = .FP;
    instruction.dst_reg = .FP;
    instruction.res_logic = .Mul;

    // Create a new VM instance.
    var vm = try CairoVM.init(allocator, .{});
    defer vm.deinit();

    vm.run_context.fp.* = Relocatable.init(1, 0);

    // Test body

    const dst_addr = Relocatable.init(1, 0);
    const dst_val = MaybeRelocatable{ .felt = Felt252.fromInteger(6) };

    const op0_addr = Relocatable.init(1, 1);
    const op0_val = MaybeRelocatable{ .felt = Felt252.fromInteger(2) };

    const op1_addr = Relocatable.init(1, 2);
    const op1_val = MaybeRelocatable{ .felt = Felt252.fromInteger(3) };
    try memory.setUpMemory(
        vm.segments.memory,
        std.testing.allocator,
        .{
            .{ .{ 1, 0 }, .{6} },
            .{ .{ 1, 1 }, .{2} },
            .{ .{ 1, 2 }, .{3} },
        },
    );
    defer vm.segments.memory.deinitData(std.testing.allocator);

    const expected_operands: OperandsResult = .{
        .dst_addr = dst_addr,
        .op_0_addr = op0_addr,
        .op_1_addr = op1_addr,
        .dst = dst_val,
        .op_0 = op0_val,
        .op_1 = op1_val,
        .res = dst_val,
        .deduced_operands = 0,
    };

    const actual_operands = try vm.computeOperands(
        std.testing.allocator,
        &instruction,
    );

    // Test checks
    try expectEqual(
        expected_operands,
        actual_operands,
    );
}

test "memory is not leaked upon allocation failure during initialization" {
    var i: usize = 0;
    while (i < 20) {
        // ************************************************************
        // *                 SETUP TEST CONTEXT                       *
        // ************************************************************
        var allocator = std.testing.FailingAllocator.init(std.testing.allocator, .{ .fail_index = i });
        i += 1;

        //         // ************************************************************
        //         // *                      TEST BODY                           *
        //         // ************************************************************
        //         // Nothing.

        //         // ************************************************************
        //         // *                      TEST CHECKS                         *
        //         // ************************************************************
        //         // Error must have occured!

        //         // It's not given that the final error will be an OutOfMemory. It's likely though.
        //         // Plus we're not certain that the error will be thrown at the same place as the
        //         // VM is upgraded. For this reason, we should just ensure that no memory has
        //         // been leaked.
        //         // try expectError(error.OutOfMemory, CairoVM.init(allocator.allocator(), .{}));

        // Note that `.deinit()` is not called in case of failure (obviously).
        // If error handling is done correctly, no memory should be leaked.
        var vm = CairoVM.init(allocator.allocator(), .{}) catch continue;
        vm.deinit();
    }
}

test "updateRegisters all regular" {
    // Test setup
    var instruction = testInstruction;
    instruction.off_0 = 1;
    instruction.off_1 = 2;
    instruction.off_2 = 3;
    instruction.dst_reg = .FP;

    const operands = OperandsResult{
        .dst = .{ .felt = Felt252.fromInteger(11) },
        .res = .{ .felt = Felt252.fromInteger(8) },
        .op_0 = .{ .felt = Felt252.fromInteger(9) },
        .op_1 = .{ .felt = Felt252.fromInteger(10) },
        .dst_addr = .{},
        .op_0_addr = .{},
        .op_1_addr = .{},
        .deduced_operands = 0,
    };

    // Create a new VM instance.
    var vm = try CairoVM.init(
        std.testing.allocator,
        .{},
    );
    defer vm.deinit();
    vm.run_context.pc.* = Relocatable.init(0, 4);
    vm.run_context.ap.* = Relocatable.init(0, 5);
    vm.run_context.fp.* = Relocatable.init(0, 6);

    // Test body
    try vm.updateRegisters(
        &instruction,
        operands,
    );

    // Test checks
    // Verify the PC offset was incremented by 5.
    try expectEqual(
        Relocatable.init(0, 5),
        vm.run_context.pc.*,
    );

    // Verify the AP offset was incremented by 5.
    try expectEqual(
        Relocatable.init(0, 5),
        vm.run_context.ap.*,
    );

    // Verify the FP offset was incremented by 6.
    try expectEqual(
        Relocatable.init(0, 6),
        vm.run_context.fp.*,
    );
}

test "updateRegisters with mixed types" {
    // Test setup

    var instruction = deduceOpTestInstr;
    instruction.pc_update = .JumpRel;
    instruction.ap_update = .Add2;
    instruction.fp_update = .Dst;

    const operands = OperandsResult{
        .dst = .{ .relocatable = Relocatable.init(
            1,
            11,
        ) },
        .res = .{ .felt = Felt252.fromInteger(8) },
        .op_0 = .{ .felt = Felt252.fromInteger(9) },
        .op_1 = .{ .felt = Felt252.fromInteger(10) },
        .dst_addr = .{},
        .op_0_addr = .{},
        .op_1_addr = .{},
        .deduced_operands = 0,
    };

    // Create a new VM instance.
    var vm = try CairoVM.init(
        std.testing.allocator,
        .{},
    );
    defer vm.deinit();
    vm.run_context.pc.* = Relocatable.init(0, 4);
    vm.run_context.ap.* = Relocatable.init(0, 5);
    vm.run_context.fp.* = Relocatable.init(0, 6);

    // Test body
    try vm.updateRegisters(
        &instruction,
        operands,
    );

    // Test checks
    // Verify the PC offset was incremented by 12.
    try expectEqual(
        Relocatable.init(0, 12),
        vm.run_context.pc.*,
    );

    // Verify the AP offset was incremented by 7.
    try expectEqual(
        Relocatable.init(0, 7),
        vm.run_context.ap.*,
    );

    // Verify the FP offset was incremented by 11.
    try expectEqual(
        Relocatable.init(1, 11),
        vm.run_context.fp.*,
    );
}

test "CairoVM: computeOp0Deductions should return op0 from deduceOp0 if deduceMemoryCell is null" {
    // Test setup
    var vm = try CairoVM.init(std.testing.allocator, .{});
    defer vm.deinit();

    var instr = deduceOpTestInstr;
    instr.opcode = .Call;

    // Test check
    try expectEqual(
        MaybeRelocatable.fromSegment(0, 1),
        try vm.computeOp0Deductions(
            std.testing.allocator,
            Relocatable.init(0, 7),
            &instr,
            &null,
            &null,
        ),
    );
}

test "CairoVM: computeOp0Deductions with a valid built in and non null deduceMemoryCell should return deduceMemoryCell" {
    // Test setup
    var vm = try CairoVM.init(
        std.testing.allocator,
        .{},
    );
    defer vm.deinit();
    var instance_def: BitwiseInstanceDef = .{ .ratio = null, .total_n_bits = 2 };
    try vm.builtin_runners.append(BuiltinRunner{ .Bitwise = BitwiseBuiltinRunner.init(
        &instance_def,
        true,
    ) });
    try memory.setUpMemory(
        vm.segments.memory,
        std.testing.allocator,
        .{
            .{ .{ 0, 5 }, .{10} },
            .{ .{ 0, 6 }, .{12} },
            .{ .{ 0, 7 }, .{0} },
        },
    );
    defer vm.segments.memory.deinitData(std.testing.allocator);

    // Test check
    try expectEqual(
        MaybeRelocatable.fromU256(8),
        try vm.computeOp0Deductions(
            std.testing.allocator,
            Relocatable.init(0, 7),
            &deduceOpTestInstr,
            &.{ .relocatable = .{} },
            &.{ .relocatable = .{} },
        ),
    );
}

test "CairoVM: computeOp0Deductions should return VM error if deduceOp0 and deduceMemoryCell are null" {
    // Test setup
    var vm = try CairoVM.init(std.testing.allocator, .{});
    defer vm.deinit();

    var instr = deduceOpTestInstr;
    instr.opcode = .Ret;
    instr.res_logic = .Mul;

    // Test check
    try expectError(
        CairoVMError.FailedToComputeOp0,
        vm.computeOp0Deductions(
            std.testing.allocator,
            Relocatable.init(0, 7),
            &instr,
            &MaybeRelocatable.fromU64(4),
            &MaybeRelocatable.fromU64(0),
        ),
    );
}

test "CairoVM: computeSegmentsEffectiveSizes should return the computed effective size for the VM segments" {
    // Test setup
    var vm = try CairoVM.init(std.testing.allocator, .{});
    defer vm.deinit();

    try memory.setUpMemory(
        vm.segments.memory,
        std.testing.allocator,
        .{
            .{ .{ 0, 0 }, .{1} },
            .{ .{ 0, 1 }, .{1} },
            .{ .{ 0, 2 }, .{1} },
        },
    );
    defer vm.segments.memory.deinitData(std.testing.allocator);

    var actual = try vm.computeSegmentsEffectiveSizes(false);

    try expectEqual(@as(usize, 1), actual.count());
    try expectEqual(@as(u32, 3), actual.get(0).?);
}

test "CairoVM: deduceDst should return res if AssertEq opcode" {
    // Test setup
    var vm = try CairoVM.init(std.testing.allocator, .{});
    defer vm.deinit();

    var instruction = testInstruction;
    instruction.opcode = .AssertEq;

    const res = MaybeRelocatable.fromU256(7);

    // Test check
    try expectEqual(
        MaybeRelocatable.fromU256(7),
        try vm.deduceDst(&instruction, res),
    );
}

test "CairoVM: deduceDst should return VM error No dst if AssertEq opcode without res" {
    // Test setup
    var vm = try CairoVM.init(std.testing.allocator, .{});
    defer vm.deinit();

    var instruction = testInstruction;
    instruction.opcode = .AssertEq;

    // Test check
    try expectError(
        CairoVMError.NoDst,
        vm.deduceDst(&instruction, null),
    );
}

test "CairoVM: deduceDst should return fp Relocatable if Call opcode" {
    // Test setup
    var vm = try CairoVM.init(std.testing.allocator, .{});
    defer vm.deinit();
    vm.run_context.fp.* = Relocatable.init(3, 23);

    var instruction = testInstruction;
    instruction.opcode = .Call;

    // Test check
    try expectEqual(
        MaybeRelocatable.fromSegment(3, 23),
        try vm.deduceDst(&instruction, null),
    );
}

test "CairoVM: deduceDst should return VM error No dst if not AssertEq or Call opcode" {
    // Test setup
    var vm = try CairoVM.init(std.testing.allocator, .{});
    defer vm.deinit();

    var instruction = testInstruction;
    instruction.opcode = .Ret;

    // Test check
    try expectError(
        CairoVMError.NoDst,
        vm.deduceDst(&instruction, null),
    );
}

test "CairoVM: addMemorySegment should return a proper relocatable address for the new segment." {
    // Test setup
    var vm = try CairoVM.init(std.testing.allocator, .{});
    defer vm.deinit();

    // Test check
    try expectEqual(
        Relocatable.init(0, 0),
        try vm.addMemorySegment(),
    );
}

test "CairoVM: addMemorySegment should increase by one the number of segments in the VM" {
    // Test setup
    var vm = try CairoVM.init(std.testing.allocator, .{});
    defer vm.deinit();

    _ = try vm.addMemorySegment();
    _ = try vm.addMemorySegment();
    _ = try vm.addMemorySegment();

    // Test check
    try expectEqual(
        @as(u32, 3),
        vm.segments.memory.num_segments,
    );
}

test "CairoVM: getRelocatable without value raises error" {
    // Test setup
    var vm = try CairoVM.init(std.testing.allocator, .{});
    defer vm.deinit();

    // Test check
    try expectEqual(
        @as(?MaybeRelocatable, null),
        vm.getRelocatable(Relocatable.init(0, 0)),
    );
}

test "CairoVM: getRelocatable with value should return a MaybeRelocatable" {
    // Test setup
    var vm = try CairoVM.init(std.testing.allocator, .{});
    defer vm.deinit();

    try memory.setUpMemory(
        vm.segments.memory,
        std.testing.allocator,
        .{
            .{ .{ 34, 12 }, .{5} },
        },
    );
    defer vm.segments.memory.deinitData(std.testing.allocator);

    // Test check
    try expectEqual(
        MaybeRelocatable.fromU256(5),
        (vm.getRelocatable(Relocatable.init(34, 12))).?,
    );
}

test "CairoVM: getBuiltinRunners should return a reference to the builtin runners ArrayList" {
    var vm = try CairoVM.init(
        std.testing.allocator,
        .{},
    );
    defer vm.deinit();
    var instance_def: BitwiseInstanceDef = .{ .ratio = null, .total_n_bits = 2 };
    try vm.builtin_runners.append(BuiltinRunner{ .Bitwise = BitwiseBuiltinRunner.init(
        &instance_def,
        true,
    ) });

    // Test check
    try expectEqual(&vm.builtin_runners, vm.getBuiltinRunners());

    var expected = ArrayList(BuiltinRunner).init(std.testing.allocator);
    defer expected.deinit();
    try expected.append(BuiltinRunner{ .Bitwise = BitwiseBuiltinRunner.init(
        &instance_def,
        true,
    ) });
    try expectEqualSlices(
        BuiltinRunner,
        expected.items,
        vm.getBuiltinRunners().*.items,
    );
}

test "CairoVM: getSegmentUsedSize should return the size of a memory segment by its index if available" {
    var vm = try CairoVM.init(
        std.testing.allocator,
        .{},
    );
    defer vm.deinit();

    try vm.segments.segment_used_sizes.put(10, 4);
    try expectEqual(
        @as(u32, @intCast(4)),
        vm.getSegmentUsedSize(10).?,
    );
}

test "CairoVM: getSegmentUsedSize should return the size of the segment if contained in segment_sizes" {
    var vm = try CairoVM.init(
        std.testing.allocator,
        .{},
    );
    defer vm.deinit();

    try vm.segments.segment_sizes.put(10, 105);
    try expectEqual(@as(u32, 105), vm.getSegmentSize(10).?);
}

test "CairoVM: getSegmentSize should return the size of the segment via getSegmentUsedSize if not contained in segment_sizes" {
    var vm = try CairoVM.init(
        std.testing.allocator,
        .{},
    );
    defer vm.deinit();

    try vm.segments.segment_used_sizes.put(3, 6);
    try expectEqual(@as(u32, 6), vm.getSegmentSize(3).?);
}

test "CairoVM: getFelt should return UnknownMemoryCell error if no value at the given address" {
    // Test setup
    var vm = try CairoVM.init(
        std.testing.allocator,
        .{},
    );
    defer vm.deinit();

    // Test checks
    try expectError(
        error.UnknownMemoryCell,
        vm.getFelt(Relocatable.init(10, 30)),
    );
}

test "CairoVM: getFelt should return Felt252 if available at the given address" {
    // Test setup
    var vm = try CairoVM.init(
        std.testing.allocator,
        .{},
    );
    defer vm.deinit();

    try memory.setUpMemory(
        vm.segments.memory,
        std.testing.allocator,
        .{
            .{ .{ 10, 30 }, .{23} },
        },
    );
    defer vm.segments.memory.deinitData(std.testing.allocator);

    // Test checks
    try expectEqual(
        Felt252.fromInteger(23),
        try vm.getFelt(Relocatable.init(10, 30)),
    );
}

test "CairoVM: getFelt should return ExpectedInteger error if Relocatable instead of Felt at the given address" {
    // Test setup
    var vm = try CairoVM.init(
        std.testing.allocator,
        .{},
    );
    defer vm.deinit();

    try memory.setUpMemory(
        vm.segments.memory,
        std.testing.allocator,
        .{
            .{ .{ 10, 30 }, .{ 3, 7 } },
        },
    );
    defer vm.segments.memory.deinitData(std.testing.allocator);

    // Test checks
    try expectError(
        error.ExpectedInteger,
        vm.getFelt(Relocatable.init(10, 30)),
    );
}

test "CairoVM: computeOp1Deductions should return op1 from deduceMemoryCell if not null" {
    // Test setup
    var vm = try CairoVM.init(std.testing.allocator, .{});
    defer vm.deinit();

    var instance_def: BitwiseInstanceDef = .{ .ratio = null, .total_n_bits = 2 };
    try vm.builtin_runners.append(BuiltinRunner{ .Bitwise = BitwiseBuiltinRunner.init(
        &instance_def,
        true,
    ) });
    try memory.setUpMemory(
        vm.segments.memory,
        std.testing.allocator,
        .{
            .{ .{ 0, 5 }, .{10} },
            .{ .{ 0, 6 }, .{12} },
            .{ .{ 0, 7 }, .{0} },
        },
    );
    defer vm.segments.memory.deinitData(std.testing.allocator);

    var instr = deduceOpTestInstr;
    var res: ?MaybeRelocatable = null;

    // Test check
    try expectEqual(
        MaybeRelocatable.fromU256(8),
        try vm.computeOp1Deductions(
            std.testing.allocator,
            Relocatable.init(0, 7),
            &res,
            &instr,
            &null,
            &null,
        ),
    );
}

test "CairoVM: computeOp1Deductions should return op1 from deduceOp1 if deduceMemoryCell is null" {
    // Test setup
    var vm = try CairoVM.init(std.testing.allocator, .{});
    defer vm.deinit();

    var instr = deduceOpTestInstr;
    instr.opcode = .AssertEq;
    instr.res_logic = .Op1;

    const dst: ?MaybeRelocatable = MaybeRelocatable.fromU64(7);
    var res: ?MaybeRelocatable = MaybeRelocatable.fromU64(7);

    // Test check
    try expectEqual(
        MaybeRelocatable.fromU64(7),
        try vm.computeOp1Deductions(
            std.testing.allocator,
            Relocatable.init(0, 7),
            &res,
            &instr,
            &dst,
            &null,
        ),
    );
}

test "CairoVM: computeOp1Deductions should modify res (if null) using res from deduceOp1 if deduceMemoryCell is null" {
    // Test setup
    var vm = try CairoVM.init(std.testing.allocator, .{});
    defer vm.deinit();

    var instr = deduceOpTestInstr;
    instr.opcode = .AssertEq;
    instr.res_logic = .Op1;

    const dst: ?MaybeRelocatable = MaybeRelocatable.fromU64(7);
    var res: ?MaybeRelocatable = null;

    _ = try vm.computeOp1Deductions(
        std.testing.allocator,
        Relocatable.init(0, 7),
        &res,
        &instr,
        &dst,
        &null,
    );

    // Test check
    try expectEqual(
        MaybeRelocatable.fromU64(7),
        res.?,
    );
}

test "CairoVM: computeOp1Deductions should return CairoVMError error if deduceMemoryCell is null and deduceOp1.op_1 is null" {
    // Test setup
    var vm = try CairoVM.init(std.testing.allocator, .{});
    defer vm.deinit();

    var instr = deduceOpTestInstr;
    instr.opcode = .AssertEq;
    instr.res_logic = .Op1;

    const op0: ?MaybeRelocatable = MaybeRelocatable.fromU64(0);
    var res: ?MaybeRelocatable = null;

    // Test check
    try expectError(
        CairoVMError.FailedToComputeOp1,
        vm.computeOp1Deductions(
            std.testing.allocator,
            Relocatable.init(0, 7),
            &res,
            &instr,
            &null,
            &op0,
        ),
    );
}

test "CairoVM: core utility function for testing test" {
    const allocator = std.testing.allocator;

    var cairo_vm = try CairoVM.init(allocator, .{});
    defer cairo_vm.deinit();

    try segments.segmentsUtil(
        cairo_vm.segments,
        std.testing.allocator,
        .{
            .{ .{ 0, 0 }, .{1} },
            .{ .{ 0, 1 }, .{1} },
            .{ .{ 0, 2 }, .{1} },
        },
    );
    defer cairo_vm.segments.memory.deinitData(std.testing.allocator);

    var actual = try cairo_vm.computeSegmentsEffectiveSizes(false);

    try expectEqual(@as(usize, 1), actual.count());
    try expectEqual(@as(u32, 3), actual.get(0).?);
}

test "CairoVM: OperandsResult set " {
    // Test setup
    var operands = OperandsResult.default();
    operands.setDst(true);

    // Test body
    try expectEqual(operands.deduced_operands, 1);
}

test "CairoVM: OperandsResult set Op1" {
    // Test setup
    var operands = OperandsResult.default();
    operands.setOp0(true);
    operands.setOp1(true);
    operands.setDst(true);

    // Test body
    try expectEqual(operands.deduced_operands, 7);
}

test "CairoVM: OperandsResult deduced set and was functionality" {
    // Test setup
    var operands = OperandsResult.default();
    operands.setOp1(true);

    // Test body
    try expect(operands.wasOp1Deducted());
}

test "CairoVM: InserDeducedOperands should insert operands if set as deduced" {
    // Test setup
    const allocator = std.testing.allocator;
    // Create a new VM instance.
    var vm = try CairoVM.init(allocator, .{});
    defer vm.deinit();

    _ = try vm.addMemorySegment();
    _ = try vm.addMemorySegment();

    // Test body

    const dst_addr = Relocatable.init(1, 0);
    const dst_val = MaybeRelocatable{ .felt = Felt252.fromInteger(6) };

    const op0_addr = Relocatable.init(1, 1);
    const op0_val = MaybeRelocatable{ .felt = Felt252.fromInteger(2) };

    const op1_addr = Relocatable.init(1, 2);
    const op1_val = MaybeRelocatable{ .felt = Felt252.fromInteger(3) };
    try memory.setUpMemory(
        vm.segments.memory,
        std.testing.allocator,
        .{},
    );
    defer vm.segments.memory.deinitData(std.testing.allocator);

    var test_operands = OperandsResult.default();
    test_operands.dst_addr = dst_addr;
    test_operands.op_0_addr = op0_addr;
    test_operands.op_1_addr = op1_addr;
    test_operands.dst = dst_val;
    test_operands.op_0 = op0_val;
    test_operands.op_1 = op1_val;
    test_operands.res = dst_val;
    test_operands.deduced_operands = 7;

    try vm.insertDeducedOperands(allocator, test_operands);

    // Test checks
    try expectEqual(
        vm.segments.memory.get(Relocatable.init(1, 0)),
        dst_val,
    );
    try expectEqual(
        vm.segments.memory.get(Relocatable.init(1, 1)),
        op0_val,
    );
    try expectEqual(
        vm.segments.memory.get(Relocatable.init(1, 2)),
        op1_val,
    );
}

test "CairoVM: InserDeducedOperands insert operands should not be inserted if not set as deduced" {
    // Test setup
    const allocator = std.testing.allocator;
    // Create a new VM instance.
    var vm = try CairoVM.init(allocator, .{});
    defer vm.deinit();

    _ = try vm.addMemorySegment();
    _ = try vm.addMemorySegment();

    // Test body

    const dst_addr = Relocatable.init(1, 0);
    const dst_val = MaybeRelocatable{ .felt = Felt252.fromInteger(6) };

    const op0_addr = Relocatable.init(1, 1);
    const op0_val = MaybeRelocatable{ .felt = Felt252.fromInteger(2) };

    const op1_addr = Relocatable.init(1, 2);
    const op1_val = MaybeRelocatable{ .felt = Felt252.fromInteger(3) };
    try memory.setUpMemory(
        vm.segments.memory,
        std.testing.allocator,
        .{},
    );
    defer vm.segments.memory.deinitData(std.testing.allocator);

    var test_operands = OperandsResult.default();
    test_operands.dst_addr = dst_addr;
    test_operands.op_0_addr = op0_addr;
    test_operands.op_1_addr = op1_addr;
    test_operands.dst = dst_val;
    test_operands.op_0 = op0_val;
    test_operands.op_1 = op1_val;
    test_operands.res = dst_val;
    // 0 means no operands should be inserted
    test_operands.deduced_operands = 0;

    try vm.insertDeducedOperands(allocator, test_operands);

    // Test checks
    try expectEqual(
        @as(?MaybeRelocatable, null),
        vm.segments.memory.get(Relocatable.init(1, 0)),
    );
    try expectEqual(
        @as(?MaybeRelocatable, null),
        vm.segments.memory.get(Relocatable.init(1, 1)),
    );
    try expectEqual(
        @as(?MaybeRelocatable, null),
        vm.segments.memory.get(Relocatable.init(1, 2)),
    );
}

test "CairoVM: markAddressRangeAsAccessed should mark memory segments as accessed" {
    // Test setup
    const allocator = std.testing.allocator;
    // Create a new VM instance.
    var vm = try CairoVM.init(allocator, .{});
    defer vm.deinit();

    vm.is_run_finished = true;
    try segments.segmentsUtil(
        vm.segments,
        std.testing.allocator,
        .{
            .{ .{ 0, 0 }, .{0} },
            .{ .{ 0, 1 }, .{0} },
            .{ .{ 0, 2 }, .{1} },
            .{ .{ 0, 10 }, .{10} },
            .{ .{ 1, 1 }, .{1} },
        },
    );
    defer vm.segments.memory.deinitData(std.testing.allocator);

    try vm.markAddressRangeAsAccessed(Relocatable.init(0, 0), 3);
    try vm.markAddressRangeAsAccessed(Relocatable.init(0, 10), 2);
    try vm.markAddressRangeAsAccessed(Relocatable.init(1, 1), 1);

    try expect(vm.segments.memory.data.items[0].items[0].?.is_accessed);
    try expect(vm.segments.memory.data.items[0].items[1].?.is_accessed);
    try expect(vm.segments.memory.data.items[0].items[2].?.is_accessed);
    try expect(vm.segments.memory.data.items[0].items[10].?.is_accessed);
    try expect(vm.segments.memory.data.items[1].items[1].?.is_accessed);

    // TODO: add number of accessed addresses for segments 0 and 1 when https://github.com/keep-starknet-strange/ziggy-starkdust/pull/186 is merged
}

test "CairoVM: markAddressRangeAsAccessed should return an error if the run is not finished" {
    // Test setup
    const allocator = std.testing.allocator;
    // Create a new VM instance.
    var vm = try CairoVM.init(allocator, .{});
    defer vm.deinit();

    try expectError(
        CairoVMError.RunNotFinished,
        vm.markAddressRangeAsAccessed(Relocatable.init(0, 0), 3),
    );
}

<<<<<<< HEAD
test "CairoVM: opcodeAssertions should throw UnconstrainedAssertEq error" {
    var instruction = testInstruction;
    instruction.opcode = .AssertEq;

    const operands = OperandsResult{
        .dst = .{ .felt = Felt252.fromInteger(8) },
        .res = null,
        .op_0 = .{ .felt = Felt252.fromInteger(9) },
        .op_1 = .{ .felt = Felt252.fromInteger(10) },
        .dst_addr = .{},
        .op_0_addr = .{},
        .op_1_addr = .{},
        .deduced_operands = 0,
    };

    var vm = try CairoVM.init(std.testing.allocator, .{});
    defer vm.deinit();

    try expectError(
        CairoVMError.UnconstrainedResAssertEq,
        vm.opcodeAssertions(&instruction, operands),
    );
}

test "CairoVM: opcodeAssertions instructions failed - should throw DiffAssertValues error" {
    var instruction = testInstruction;
    instruction.opcode = .AssertEq;

    const operands = OperandsResult{
        .dst = MaybeRelocatable.fromU64(9),
        .res = MaybeRelocatable.fromU64(8),
        .op_0 = MaybeRelocatable.fromU64(9),
        .op_1 = MaybeRelocatable.fromU64(10),
        .dst_addr = .{},
        .op_0_addr = .{},
        .op_1_addr = .{},
        .deduced_operands = 0,
    };

    var vm = try CairoVM.init(std.testing.allocator, .{});
    defer vm.deinit();

    try expectError(
        CairoVMError.DiffAssertValues,
        vm.opcodeAssertions(&instruction, operands),
    );
}

test "CairoVM: opcodeAssertions instructions failed relocatables - should throw DiffAssertValues error" {
    var instruction = testInstruction;
    instruction.opcode = .AssertEq;

    const operands = OperandsResult{
        .dst = MaybeRelocatable.fromSegment(1, 1),
        .res = MaybeRelocatable.fromSegment(1, 2),
        .op_0 = MaybeRelocatable.fromU64(9),
        .op_1 = MaybeRelocatable.fromU64(10),
        .dst_addr = .{},
        .op_0_addr = .{},
        .op_1_addr = .{},
        .deduced_operands = 0,
    };

    var vm = try CairoVM.init(std.testing.allocator, .{});
    defer vm.deinit();

    try expectError(
        CairoVMError.DiffAssertValues,
        vm.opcodeAssertions(&instruction, operands),
    );
}

test "CairoVM: opcodeAssertions inconsistent op0 - should throw CantWriteReturnPC error" {
    var instruction = testInstruction;
    instruction.opcode = .Call;

    const operands = OperandsResult{
        .dst = MaybeRelocatable.fromSegment(0, 1),
        .res = MaybeRelocatable.fromU64(8),
        .op_0 = MaybeRelocatable.fromU64(9),
        .op_1 = MaybeRelocatable.fromU64(10),
        .dst_addr = .{},
        .op_0_addr = .{},
        .op_1_addr = .{},
        .deduced_operands = 0,
    };

    var vm = try CairoVM.init(std.testing.allocator, .{});
    defer vm.deinit();

    vm.run_context.pc.* = Relocatable.init(0, 4);

    try expectError(
        CairoVMError.CantWriteReturnPc,
        vm.opcodeAssertions(&instruction, operands),
    );
}

test "CairoVM: opcodeAssertions inconsistent dst - should throw CantWriteReturnFp error" {
    var instruction = testInstruction;
    instruction.opcode = .Call;

    const operands = OperandsResult{
        .dst = MaybeRelocatable.fromU64(8),
        .res = MaybeRelocatable.fromU64(8),
        .op_0 = MaybeRelocatable.fromSegment(0, 1),
        .op_1 = MaybeRelocatable.fromU64(10),
        .dst_addr = .{},
        .op_0_addr = .{},
        .op_1_addr = .{},
        .deduced_operands = 0,
    };

    var vm = try CairoVM.init(std.testing.allocator, .{});
    defer vm.deinit();

    vm.run_context.fp.* = Relocatable.init(0, 6);

    try expectError(
        CairoVMError.CantWriteReturnFp,
        vm.opcodeAssertions(&instruction, operands),
=======
test "CairoVM: getFeltRange for continuous memory" {
    // Test setup
    const allocator = std.testing.allocator;
    // Create a new VM instance.
    var vm = try CairoVM.init(allocator, .{});
    defer vm.deinit();

    vm.is_run_finished = true;
    try segments.segmentsUtil(
        vm.segments,
        std.testing.allocator,
        .{
            .{ .{ 1, 0 }, .{2} },
            .{ .{ 1, 1 }, .{3} },
            .{ .{ 1, 2 }, .{4} },
        },
    );
    defer vm.segments.memory.deinitData(std.testing.allocator);

    var expected_vec = std.ArrayList(Felt252).init(std.testing.allocator);
    defer expected_vec.deinit();

    try expected_vec.append(Felt252.fromInteger(2));
    try expected_vec.append(Felt252.fromInteger(3));
    try expected_vec.append(Felt252.fromInteger(4));

    var actual = try vm.getFeltRange(
        Relocatable.init(1, 0),
        3,
    );
    defer actual.deinit();

    // Test checks
    try expectEqualSlices(
        Felt252,
        expected_vec.items,
        actual.items,
    );
}

test "CairoVM: getFeltRange for Relocatable instead of Felt" {
    // Test setup
    const allocator = std.testing.allocator;
    // Create a new VM instance.
    var vm = try CairoVM.init(allocator, .{});
    defer vm.deinit();

    vm.is_run_finished = true;
    try segments.segmentsUtil(
        vm.segments,
        std.testing.allocator,
        .{
            .{ .{ 0, 0 }, .{0} },
            .{ .{ 0, 1 }, .{0} },
            .{ .{ 0, 2 }, .{ 1, 4 } },
        },
    );
    defer vm.segments.memory.deinitData(std.testing.allocator);

    try expectError(
        MemoryError.ExpectedInteger,
        vm.getFeltRange(
            Relocatable.init(0, 0),
            3,
        ),
    );
}

test "CairoVM: getFeltRange for out of bounds memory" {
    // Test setup
    const allocator = std.testing.allocator;
    // Create a new VM instance.
    var vm = try CairoVM.init(allocator, .{});
    defer vm.deinit();

    vm.is_run_finished = true;
    try segments.segmentsUtil(
        vm.segments,
        std.testing.allocator,
        .{
            .{ .{ 1, 0 }, .{4} },
            .{ .{ 1, 1 }, .{5} },
        },
    );
    defer vm.segments.memory.deinitData(std.testing.allocator);

    // Test checks
    try expectError(
        MemoryError.UnknownMemoryCell,
        vm.getFeltRange(
            Relocatable.init(1, 0),
            4,
        ),
    );
}

test "CairoVM: getFeltRange for non continuous memory" {
    // Test setup
    const allocator = std.testing.allocator;
    // Create a new VM instance.
    var vm = try CairoVM.init(allocator, .{});
    defer vm.deinit();

    vm.is_run_finished = true;
    try segments.segmentsUtil(
        vm.segments,
        std.testing.allocator,
        .{
            .{ .{ 1, 0 }, .{4} },
            .{ .{ 1, 1 }, .{5} },
            .{ .{ 1, 3 }, .{6} },
        },
    );
    defer vm.segments.memory.deinitData(std.testing.allocator);

    // Test checks
    try expectError(
        MemoryError.UnknownMemoryCell,
        vm.getFeltRange(
            Relocatable.init(1, 0),
            4,
        ),
>>>>>>> 00ee0d18
    );
}<|MERGE_RESOLUTION|>--- conflicted
+++ resolved
@@ -2029,7 +2029,6 @@
     );
 }
 
-<<<<<<< HEAD
 test "CairoVM: opcodeAssertions should throw UnconstrainedAssertEq error" {
     var instruction = testInstruction;
     instruction.opcode = .AssertEq;
@@ -2151,7 +2150,9 @@
     try expectError(
         CairoVMError.CantWriteReturnFp,
         vm.opcodeAssertions(&instruction, operands),
-=======
+    );
+}
+
 test "CairoVM: getFeltRange for continuous memory" {
     // Test setup
     const allocator = std.testing.allocator;
@@ -2274,6 +2275,5 @@
             Relocatable.init(1, 0),
             4,
         ),
->>>>>>> 00ee0d18
     );
 }